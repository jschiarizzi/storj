// Copyright (C) 2019 Storj Labs, Inc.
// See LICENSE for copying information.

syntax = "proto3";
option go_package = "pb";

import "gogo.proto";
import "node.proto";
import "pointerdb.proto";
import "google/protobuf/duration.proto";
import "google/protobuf/timestamp.proto";

package inspector;

service KadInspector {
  // CountNodes returns the number of nodes in the routing table
  rpc CountNodes(CountNodesRequest) returns (CountNodesResponse);
  // PingNode sends a PING RPC to a node and returns its availability
  rpc PingNode(PingNodeRequest) returns (PingNodeResponse);
  // LookupNode triggers a Kademlia FindNode and returns the response
  rpc LookupNode(LookupNodeRequest) returns (LookupNodeResponse);
  // NodeInfo sends a PING RPC to a node and returns its local info
  rpc NodeInfo(NodeInfoRequest) returns (NodeInfoResponse);
  // FindNear returns limit number of IDs "near" the Start ID
  rpc FindNear(FindNearRequest) returns (FindNearResponse);
  // DumpNodes returns all the nodes in the node database
  rpc DumpNodes(DumpNodesRequest) returns (DumpNodesResponse);
}

service OverlayInspector {
  // CountNodes returns the number of nodes in the cache
  rpc CountNodes(CountNodesRequest) returns (CountNodesResponse);
  // DumpNodes returns all the nodes in the cache
  rpc DumpNodes(DumpNodesRequest) returns (DumpNodesResponse);
}

service StatDBInspector {
  // GetStats returns the stats for a particular node ID
  rpc GetStats(GetStatsRequest) returns (GetStatsResponse);
  // CreateStats creates a node with specified stats
  rpc CreateStats(CreateStatsRequest) returns (CreateStatsResponse);
}

service PieceStoreInspector {
  // Stats return space and bandwidth stats for a storagenode
  rpc Stats(StatsRequest) returns (StatSummaryResponse) {}
  // Dashboard returns stats for a specific storagenode
  rpc Dashboard(DashboardRequest) returns (DashboardResponse) {}
}

service IrreparableInspector {
  // ListIrreparableSegments returns damaged segments
  rpc ListIrreparableSegments(ListIrreparableSegmentsRequest) returns (ListIrreparableSegmentsResponse);
}

service HealthInspector {
  // ObjectHealth will returns stats about the health of an object
  rpc ObjectHealth(ObjectHealthRequest) returns (ObjectHealthResponse) {}
  // SegmentHealth will returns stats about the health of a segment
  rpc SegmentHealth(SegmentHealthRequest) returns (SegmentHealthResponse) {}
}


// ListSegments
message ListIrreparableSegmentsRequest {
  int32 limit = 1;
  int32 offset = 2;
}

message IrreparableSegment {
  bytes path = 1;
  pointerdb.Pointer segment_detail = 2;
  int32 lost_pieces = 3;
  int64 last_repair_attempt = 4;
  int64 repair_attempt_count = 5;
}

message ListIrreparableSegmentsResponse {
  repeated IrreparableSegment segments = 1;
}

// GetStats
message GetStatsRequest {
  bytes node_id = 1 [(gogoproto.customtype) = "NodeID", (gogoproto.nullable) = false];
}

message GetStatsResponse {
  int64 audit_count = 1;
  double audit_ratio = 2;
  int64 uptime_count = 3;
  double uptime_ratio = 4;
}

// CreateStats
message CreateStatsRequest {
  bytes node_id = 1 [(gogoproto.customtype) = "NodeID", (gogoproto.nullable) = false];
  int64 audit_count = 2;
  int64 audit_success_count = 3;
  int64 uptime_count = 4;
  int64 uptime_success_count = 5;
}

message CreateStatsResponse {
}

// CountNodes
message CountNodesResponse {
  int64 count = 1;
}

message CountNodesRequest {
}

// GetBuckets
message GetBucketsRequest {
}

message GetBucketsResponse {
  int64 total = 1;
  repeated bytes ids = 2 [(gogoproto.customtype) = "NodeID"];
}

// GetBucket
message GetBucketRequest {
  bytes id = 1 [(gogoproto.customtype) = "NodeID", (gogoproto.nullable) = false];
}

message GetBucketResponse {
  bytes id = 1 [(gogoproto.customtype) = "NodeID", (gogoproto.nullable) = false];
  repeated node.Node nodes = 2;
}

message Bucket {
  repeated node.Node nodes = 2;
}

message BucketList {
  repeated node.Node nodes = 1;
}
// PingNode
message PingNodeRequest {
  bytes id = 1 [(gogoproto.customtype) = "NodeID", (gogoproto.nullable) = false];
  string address = 2;
}

message PingNodeResponse {
  bool ok = 1;
}

message LookupNodeRequest {
  string id = 1;
  string address = 2;
}

message LookupNodeResponse {
  node.Node node = 1;
  node.NodeMetadata meta = 2;
}

message NodeInfoRequest {
  bytes id = 1 [(gogoproto.customtype) = "NodeID", (gogoproto.nullable) = false];
  node.NodeAddress address = 2;
}

message NodeInfoResponse {
  node.NodeType type = 1;
  node.NodeOperator operator = 2;
  node.NodeCapacity capacity = 3;
}

message FindNearRequest {
  bytes id = 1 [(gogoproto.customtype) = "NodeID", (gogoproto.nullable) = false];
  bytes start = 2 [(gogoproto.customtype) = "NodeID", (gogoproto.nullable) = false];
  int64 limit = 3;
}

message FindNearResponse {
  repeated node.Node nodes = 2;
}

message DumpNodesRequest {}

message DumpNodesResponse {
  repeated node.Node nodes = 1;
}
message StatsRequest {
}

message StatSummaryResponse {
  int64 used_space = 1;
  int64 available_space = 2;
  int64 used_bandwidth = 3;
  int64 available_bandwidth = 4;
}

message DashboardRequest {
}

message DashboardResponse {
  bytes node_id = 1 [(gogoproto.customtype) = "NodeID", (gogoproto.nullable) = false];
  int64 node_connections = 2;
  string bootstrap_address = 3;
  string internal_address = 4;
  string external_address = 5;
  StatSummaryResponse stats = 6;
<<<<<<< HEAD
  bool connection = 7;
  google.protobuf.Duration uptime = 8;
}

message SegmentHealthRequest {
  bytes encrypted_path = 1;
}

message SegmentHealthResponse{
  int32 minimum_required = 1;  // minimum required for reconstruction (k)
  int32 total = 2;             // total amount of pieces we generated (n)
  int32 repair_threshold = 3;  // amount of pieces we need to drop to before triggering repair (m)
  int32 success_threshold = 4; // amount of pieces we need to store to call it a success (o)
  int32 online_nodes = 5;      // amount of pieces with nodes that are online
}

message ObjectHealthRequest {
  bytes encrypted_path = 1;
  bytes bucket = 2;
  bytes uplink_id = 3 [(gogoproto.customtype) = "NodeID", (gogoproto.nullable) = false]; // Uplink Identity
}

message ObjectHealthResponse {
  pointerdb.RedundancyScheme redundancy = 1;   // expected segment info
  repeated SegmentHealthResponse segments = 2; // actual segment info 
} 
=======
  google.protobuf.Duration uptime = 7;
  google.protobuf.Timestamp last_pinged = 8;
  google.protobuf.Timestamp last_queried = 9;
}
>>>>>>> 9236ac4b
<|MERGE_RESOLUTION|>--- conflicted
+++ resolved
@@ -203,9 +203,9 @@
   string internal_address = 4;
   string external_address = 5;
   StatSummaryResponse stats = 6;
-<<<<<<< HEAD
-  bool connection = 7;
-  google.protobuf.Duration uptime = 8;
+  google.protobuf.Duration uptime = 7;
+  google.protobuf.Timestamp last_pinged = 8;
+  google.protobuf.Timestamp last_queried = 9;
 }
 
 message SegmentHealthRequest {
@@ -229,10 +229,4 @@
 message ObjectHealthResponse {
   pointerdb.RedundancyScheme redundancy = 1;   // expected segment info
   repeated SegmentHealthResponse segments = 2; // actual segment info 
-} 
-=======
-  google.protobuf.Duration uptime = 7;
-  google.protobuf.Timestamp last_pinged = 8;
-  google.protobuf.Timestamp last_queried = 9;
-}
->>>>>>> 9236ac4b
+} 