// Copyright (C) 2019 Storj Labs, Inc.
// See LICENSE for copying information.

package storagenode

import (
	"context"

	"github.com/zeebo/errs"
	"go.uber.org/zap"
	"golang.org/x/sync/errgroup"
	"google.golang.org/grpc"

	"storj.io/storj/pkg/auth/signing"
	"storj.io/storj/pkg/identity"
	"storj.io/storj/pkg/kademlia"
	"storj.io/storj/pkg/pb"
	"storj.io/storj/pkg/peertls/tlsopts"
	"storj.io/storj/pkg/piecestore/psserver"
	"storj.io/storj/pkg/piecestore/psserver/agreementsender"
	"storj.io/storj/pkg/piecestore/psserver/psdb"
	"storj.io/storj/pkg/server"
	"storj.io/storj/pkg/storj"
	"storj.io/storj/pkg/transport"
	"storj.io/storj/storage"
	"storj.io/storj/storagenode/bandwidth"
	"storj.io/storj/storagenode/inspector"
	"storj.io/storj/storagenode/monitor"
	"storj.io/storj/storagenode/orders"
	"storj.io/storj/storagenode/pieces"
	"storj.io/storj/storagenode/piecestore"
	"storj.io/storj/storagenode/trust"
)

// DB is the master database for Storage Node
type DB interface {
	// CreateTables initializes the database
	CreateTables() error
	// Close closes the database
	Close() error

	Storage() psserver.Storage
	Pieces() storage.Blobs

	Orders() orders.DB
	PieceInfo() pieces.DB
	CertDB() trust.CertDB
	Bandwidth() bandwidth.DB
	UsedSerials() piecestore.UsedSerials

	// TODO: use better interfaces
	PSDB() *psdb.DB
	RoutingTable() (kdb, ndb storage.KeyValueStore)
}

// Config is all the configuration parameters for a Storage Node
type Config struct {
	Identity identity.Config

	Server   server.Config
	Kademlia kademlia.Config
	Storage  psserver.Config

	Storage2 piecestore.Config
}

// Verify verifies whether configuration is consistent and acceptable.
func (config *Config) Verify(log *zap.Logger) error {
	return config.Kademlia.Verify(log)
}

// Peer is the representation of a Storage Node.
type Peer struct {
	// core dependencies
	Log      *zap.Logger
	Identity *identity.FullIdentity
	DB       DB

	Transport transport.Client

	Server *server.Server

	// services and endpoints
	// TODO: similar grouping to satellite.Peer
	Kademlia struct {
		RoutingTable *kademlia.RoutingTable
		Service      *kademlia.Kademlia
		Endpoint     *kademlia.Endpoint
		Inspector    *kademlia.Inspector
	}

	Storage struct {
		Endpoint *psserver.Server // TODO: separate into endpoint and service
	}

	Agreements struct {
		Sender *agreementsender.AgreementSender
	}

	Storage2 struct {
		Trust     *trust.Pool
		Store     *pieces.Store
		Endpoint  *piecestore.Endpoint
		Inspector *inspector.Endpoint
		Monitor   *monitor.Service
		Sender    *orders.Sender
	}
}

// New creates a new Storage Node.
func New(log *zap.Logger, full *identity.FullIdentity, db DB, config Config) (*Peer, error) {
	peer := &Peer{
		Log:      log,
		Identity: full,
		DB:       db,
	}

	var err error

	{ // setup listener and server
		sc := config.Server
		options, err := tlsopts.NewOptions(peer.Identity, sc.Config)
		if err != nil {
			return nil, errs.Combine(err, peer.Close())
		}

		peer.Transport = transport.NewClient(options)

		peer.Server, err = server.New(options, sc.Address, sc.PrivateAddress, nil)
		if err != nil {
			return nil, errs.Combine(err, peer.Close())
		}
	}

	{ // setup kademlia
		config := config.Kademlia
		// TODO: move this setup logic into kademlia package
		if config.ExternalAddress == "" {
			config.ExternalAddress = peer.Addr()
		}

		self := pb.Node{
			Id:   peer.ID(),
			Type: pb.NodeType_STORAGE,
			Address: &pb.NodeAddress{
				Transport: pb.NodeTransport_TCP_TLS_GRPC,
				Address:   config.ExternalAddress,
			},
			Metadata: &pb.NodeMetadata{
				Wallet: config.Operator.Wallet,
			},
		}

		kdb, ndb := peer.DB.RoutingTable()
		peer.Kademlia.RoutingTable, err = kademlia.NewRoutingTable(peer.Log.Named("routing"), self, kdb, ndb, &config.RoutingTableConfig)
		if err != nil {
			return nil, errs.Combine(err, peer.Close())
		}

		peer.Transport = peer.Transport.WithObservers(peer.Kademlia.RoutingTable)

		peer.Kademlia.Service, err = kademlia.NewService(peer.Log.Named("kademlia"), self, peer.Transport, peer.Kademlia.RoutingTable, config)
		if err != nil {
			return nil, errs.Combine(err, peer.Close())
		}

		peer.Kademlia.Endpoint = kademlia.NewEndpoint(peer.Log.Named("kademlia:endpoint"), peer.Kademlia.Service, peer.Kademlia.RoutingTable)
		pb.RegisterNodesServer(peer.Server.GRPC(), peer.Kademlia.Endpoint)

		peer.Kademlia.Inspector = kademlia.NewInspector(peer.Kademlia.Service, peer.Identity)
		pb.RegisterKadInspectorServer(peer.Server.PrivateGRPC(), peer.Kademlia.Inspector)
	}

	{ // setup piecestore
		// TODO: move this setup logic into psstore package
		config := config.Storage

		// TODO: psserver shouldn't need the private key
		peer.Storage.Endpoint, err = psserver.NewEndpoint(peer.Log.Named("piecestore"), config, peer.DB.Storage(), peer.DB.PSDB(), peer.Identity, peer.Kademlia.Service)
		if err != nil {
			return nil, errs.Combine(err, peer.Close())
		}
		pb.RegisterPieceStoreRoutesServer(peer.Server.GRPC(), peer.Storage.Endpoint)
	}

	{ // agreements
		config := config.Storage // TODO: separate config
		peer.Agreements.Sender = agreementsender.New(
			peer.Log.Named("agreements"),
			peer.DB.PSDB(), peer.Transport, peer.Kademlia.Service,
			config.AgreementSenderCheckInterval,
		)
	}

	{ // setup storage 2
		trustAllSatellites := !config.Storage.SatelliteIDRestriction
		peer.Storage2.Trust, err = trust.NewPool(peer.Kademlia.Service, trustAllSatellites, config.Storage.WhitelistedSatelliteIDs)
		if err != nil {
			return nil, errs.Combine(err, peer.Close())
		}

		peer.Storage2.Store = pieces.NewStore(peer.Log.Named("pieces"), peer.DB.Pieces())

		peer.Storage2.Monitor = monitor.NewService(
			log.Named("piecestore:monitor"),
			peer.Kademlia.RoutingTable,
			peer.Storage2.Store,
			peer.DB.PieceInfo(),
			peer.DB.Bandwidth(),
			config.Storage.AllocatedDiskSpace.Int64(),
			config.Storage.AllocatedBandwidth.Int64(),
			//TODO use config.Storage.Monitor.Interval, but for some reason is not set
			config.Storage.KBucketRefreshInterval,
		)

		peer.Storage2.Endpoint, err = piecestore.NewEndpoint(
			peer.Log.Named("piecestore"),
			signing.SignerFromFullIdentity(peer.Identity),
			peer.Storage2.Trust,
			peer.Storage2.Monitor,
			peer.Storage2.Store,
			peer.DB.PieceInfo(),
			peer.DB.Orders(),
			peer.DB.Bandwidth(),
			peer.DB.UsedSerials(),
			config.Storage2,
		)
		if err != nil {
			return nil, errs.Combine(err, peer.Close())
		}
		pb.RegisterPiecestoreServer(peer.Server.GRPC(), peer.Storage2.Endpoint)

		peer.Storage2.Inspector = inspector.NewEndpoint(
			peer.Log.Named("pieces:inspector"),
			peer.DB.PieceInfo(),
			peer.Kademlia.Service,
			peer.DB.Bandwidth(),
			peer.DB.PSDB(),
			config.Storage,
		)
		pb.RegisterPieceStoreInspectorServer(peer.Server.PrivateGRPC(), peer.Storage2.Inspector)
<<<<<<< HEAD
=======

		peer.Storage2.Monitor = monitor.NewService(
			log.Named("piecestore:monitor"),
			peer.Kademlia.RoutingTable,
			peer.Storage2.Store,
			peer.DB.PieceInfo(),
			peer.DB.Bandwidth(),
			config.Storage.AllocatedDiskSpace.Int64(),
			config.Storage.AllocatedBandwidth.Int64(),
			//TODO use config.Storage.Monitor.Interval, but for some reason is not set
			config.Storage.KBucketRefreshInterval,
		)

		peer.Storage2.Sender = orders.NewSender(
			log.Named("piecestore:orderssender"),
			peer.Transport,
			peer.Kademlia.Service,
			peer.DB.Orders(),
			config.Storage2.Sender,
		)
>>>>>>> 40e7fae5
	}

	return peer, nil
}

// Run runs storage node until it's either closed or it errors.
func (peer *Peer) Run(ctx context.Context) error {
	group, ctx := errgroup.WithContext(ctx)

	group.Go(func() error {
		return ignoreCancel(peer.Kademlia.Service.Bootstrap(ctx))
	})
	group.Go(func() error {
		return ignoreCancel(peer.Kademlia.Service.Run(ctx))
	})
	group.Go(func() error {
		return ignoreCancel(peer.Agreements.Sender.Run(ctx))
	})
	group.Go(func() error {
		return ignoreCancel(peer.Storage2.Sender.Run(ctx))
	})
	group.Go(func() error {
		return ignoreCancel(peer.Storage2.Monitor.Run(ctx))
	})
	group.Go(func() error {
		// TODO: move the message into Server instead
		// Don't change the format of this comment, it is used to figure out the node id.
		peer.Log.Sugar().Infof("Node %s started", peer.Identity.ID)
		peer.Log.Sugar().Infof("Public server started on %s", peer.Addr())
		peer.Log.Sugar().Infof("Private server started on %s", peer.PrivateAddr())
		return ignoreCancel(peer.Server.Run(ctx))
	})

	return group.Wait()
}

func ignoreCancel(err error) error {
	if err == context.Canceled || err == grpc.ErrServerStopped {
		return nil
	}
	return err
}

// Close closes all the resources.
func (peer *Peer) Close() error {
	var errlist errs.Group

	// TODO: ensure that Close can be called on nil-s that way this code won't need the checks.

	// close servers, to avoid new connections to closing subsystems
	if peer.Server != nil {
		errlist.Add(peer.Server.Close())
	}

	// close services in reverse initialization order
	if peer.Storage.Endpoint != nil {
		errlist.Add(peer.Storage.Endpoint.Close())
	}
	if peer.Kademlia.Service != nil {
		errlist.Add(peer.Kademlia.Service.Close())
	}
	if peer.Kademlia.RoutingTable != nil {
		errlist.Add(peer.Kademlia.RoutingTable.Close())
	}

	return errlist.Err()
}

// ID returns the peer ID.
func (peer *Peer) ID() storj.NodeID { return peer.Identity.ID }

// Local returns the peer local node info.
func (peer *Peer) Local() pb.Node { return peer.Kademlia.RoutingTable.Local() }

// Addr returns the public address.
func (peer *Peer) Addr() string { return peer.Server.Addr().String() }

// PrivateAddr returns the private address.
func (peer *Peer) PrivateAddr() string { return peer.Server.PrivateAddr().String() }<|MERGE_RESOLUTION|>--- conflicted
+++ resolved
@@ -239,20 +239,6 @@
 			config.Storage,
 		)
 		pb.RegisterPieceStoreInspectorServer(peer.Server.PrivateGRPC(), peer.Storage2.Inspector)
-<<<<<<< HEAD
-=======
-
-		peer.Storage2.Monitor = monitor.NewService(
-			log.Named("piecestore:monitor"),
-			peer.Kademlia.RoutingTable,
-			peer.Storage2.Store,
-			peer.DB.PieceInfo(),
-			peer.DB.Bandwidth(),
-			config.Storage.AllocatedDiskSpace.Int64(),
-			config.Storage.AllocatedBandwidth.Int64(),
-			//TODO use config.Storage.Monitor.Interval, but for some reason is not set
-			config.Storage.KBucketRefreshInterval,
-		)
 
 		peer.Storage2.Sender = orders.NewSender(
 			log.Named("piecestore:orderssender"),
@@ -261,7 +247,6 @@
 			peer.DB.Orders(),
 			config.Storage2.Sender,
 		)
->>>>>>> 40e7fae5
 	}
 
 	return peer, nil
