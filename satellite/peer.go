// Copyright (C) 2019 Storj Labs, Inc.
// See LICENSE for copying information.

package satellite

import (
	"context"
	"fmt"
	"net"
	"net/http"
	"net/mail"
	"net/smtp"
	"os"
	"path/filepath"
	"time"

	"github.com/zeebo/errs"
	"go.uber.org/zap"
	"golang.org/x/sync/errgroup"
	"google.golang.org/grpc"

	"storj.io/storj/internal/post"
	"storj.io/storj/internal/post/oauth2"
	"storj.io/storj/pkg/accounting"
	"storj.io/storj/pkg/accounting/rollup"
	"storj.io/storj/pkg/accounting/tally"
	"storj.io/storj/pkg/audit"
	"storj.io/storj/pkg/auth/grpcauth"
	"storj.io/storj/pkg/auth/signing"
	"storj.io/storj/pkg/bwagreement"
	"storj.io/storj/pkg/certdb"
	"storj.io/storj/pkg/datarepair/checker"
	"storj.io/storj/pkg/datarepair/irreparable"
	"storj.io/storj/pkg/datarepair/queue"
	"storj.io/storj/pkg/datarepair/repairer"
	"storj.io/storj/pkg/discovery"
	"storj.io/storj/pkg/identity"
	"storj.io/storj/pkg/kademlia"
	"storj.io/storj/pkg/overlay"
	"storj.io/storj/pkg/pb"
	"storj.io/storj/pkg/peertls/tlsopts"
	"storj.io/storj/pkg/pointerdb"
	"storj.io/storj/pkg/server"
	"storj.io/storj/pkg/storj"
	"storj.io/storj/pkg/transport"
	"storj.io/storj/satellite/console"
	"storj.io/storj/satellite/console/consoleauth"
	"storj.io/storj/satellite/console/consoleweb"
	"storj.io/storj/satellite/mailservice"
	"storj.io/storj/satellite/mailservice/simulate"
	"storj.io/storj/satellite/metainfo"
	"storj.io/storj/satellite/orders"
	"storj.io/storj/storage"
	"storj.io/storj/storage/boltdb"
	"storj.io/storj/storage/storelogger"
)

// DB is the master database for the satellite
type DB interface {
	// CreateTables initializes the database
	CreateTables() error
	// Close closes the database
	Close() error

	// CreateSchema sets the schema
	CreateSchema(schema string) error
	// DropSchema drops the schema
	DropSchema(schema string) error

	// BandwidthAgreement returns database for storing bandwidth agreements
	BandwidthAgreement() bwagreement.DB
	// CertDB returns database for storing uplink's public key & ID
	CertDB() certdb.DB
	// OverlayCache returns database for caching overlay information
	OverlayCache() overlay.DB
	// Accounting returns database for storing information about data use
	Accounting() accounting.DB
	// RepairQueue returns queue for segments that need repairing
	RepairQueue() queue.RepairQueue
	// Irreparable returns database for failed repairs
	Irreparable() irreparable.DB
	// Console returns database for satellite console
	Console() console.DB
	// Orders returns database for orders
	Orders() orders.DB
}

// Config is the global config satellite
type Config struct {
	Identity identity.Config

	// TODO: switch to using server.Config when Identity has been removed from it
	Server server.Config

	Kademlia  kademlia.Config
	Overlay   overlay.Config
	Discovery discovery.Config

	PointerDB   pointerdb.Config
	BwAgreement bwagreement.Config // TODO: decide whether to keep empty configs for consistency

	Checker  checker.Config
	Repairer repairer.Config
	Audit    audit.Config

	Tally  tally.Config
	Rollup rollup.Config

	Mail    mailservice.Config
	Console consoleweb.Config
}

// Peer is the satellite
type Peer struct {
	// core dependencies
	Log      *zap.Logger
	Identity *identity.FullIdentity
	DB       DB

	Transport transport.Client

	Server *server.Server

	// services and endpoints
	Kademlia struct {
		kdb, ndb storage.KeyValueStore // TODO: move these into DB

		RoutingTable *kademlia.RoutingTable
		Service      *kademlia.Kademlia
		Endpoint     *kademlia.Endpoint
		Inspector    *kademlia.Inspector
	}

	Overlay struct {
		Service   *overlay.Cache
		Inspector *overlay.Inspector
	}

	Discovery struct {
		Service *discovery.Discovery
	}

	Metainfo struct {
		Database  storage.KeyValueStore // TODO: move into pointerDB
		Service   *pointerdb.Service
		Endpoint2 *metainfo.Endpoint
	}

	Agreements struct {
		Endpoint *bwagreement.Server
	}

	Orders struct {
		Endpoint *orders.Endpoint
		Service  *orders.Service
	}

	Repair struct {
		Checker   *checker.Checker
		Repairer  *repairer.Service
		Inspector *irreparable.Inspector
	}
	Audit struct {
		Service *audit.Service
	}

	Accounting struct {
		Tally  *tally.Tally
		Rollup *rollup.Rollup
	}

	Mail struct {
		Service *mailservice.Service
	}

	Console struct {
		Listener net.Listener
		Service  *console.Service
		Endpoint *consoleweb.Server
	}
}

// New creates a new satellite
func New(log *zap.Logger, full *identity.FullIdentity, db DB, config *Config) (*Peer, error) {
	peer := &Peer{
		Log:      log,
		Identity: full,
		DB:       db,
	}

	var err error

	{ // setup listener and server
		log.Debug("Starting listener and server")
		sc := config.Server
		options, err := tlsopts.NewOptions(peer.Identity, sc.Config)
		if err != nil {
			return nil, errs.Combine(err, peer.Close())
		}

		peer.Transport = transport.NewClient(options)

		peer.Server, err = server.New(options, sc.Address, sc.PrivateAddress, grpcauth.NewAPIKeyInterceptor())
		if err != nil {
			return nil, errs.Combine(err, peer.Close())
		}
	}

	{ // setup overlay
		log.Debug("Starting overlay")
		config := config.Overlay

		nodeSelectionConfig := overlay.NodeSelectionConfig{
			UptimeCount:           config.Node.UptimeCount,
			UptimeRatio:           config.Node.UptimeRatio,
			AuditSuccessRatio:     config.Node.AuditSuccessRatio,
			AuditCount:            config.Node.AuditCount,
			NewNodeAuditThreshold: config.Node.NewNodeAuditThreshold,
			NewNodePercentage:     config.Node.NewNodePercentage,
		}

		peer.Overlay.Service = overlay.NewCache(peer.Log.Named("overlay"), peer.DB.OverlayCache(), nodeSelectionConfig)
		peer.Transport = peer.Transport.WithObservers(peer.Overlay.Service)

		peer.Overlay.Inspector = overlay.NewInspector(peer.Overlay.Service)
		pb.RegisterOverlayInspectorServer(peer.Server.PrivateGRPC(), peer.Overlay.Inspector)
	}

	{ // setup kademlia
		log.Debug("Setting up Kademlia")
		config := config.Kademlia
		// TODO: move this setup logic into kademlia package
		if config.ExternalAddress == "" {
			config.ExternalAddress = peer.Addr()
		}

		self := pb.Node{
			Id:   peer.ID(),
			Type: pb.NodeType_SATELLITE,
			Address: &pb.NodeAddress{
				Address: config.ExternalAddress,
			},
			Metadata: &pb.NodeMetadata{
				Wallet: config.Operator.Wallet,
			},
		}

		{ // setup routing table
			// TODO: clean this up, should be part of database
			log.Debug("Setting up routing table")
			bucketIdentifier := peer.ID().String()[:5] // need a way to differentiate between nodes if running more than one simultaneously
			dbpath := filepath.Join(config.DBPath, fmt.Sprintf("kademlia_%s.db", bucketIdentifier))

			if err := os.MkdirAll(config.DBPath, 0777); err != nil && !os.IsExist(err) {
				return nil, err
			}

			dbs, err := boltdb.NewShared(dbpath, kademlia.KademliaBucket, kademlia.NodeBucket)
			if err != nil {
				return nil, errs.Combine(err, peer.Close())
			}
			peer.Kademlia.kdb, peer.Kademlia.ndb = dbs[0], dbs[1]

			peer.Kademlia.RoutingTable, err = kademlia.NewRoutingTable(peer.Log.Named("routing"), self, peer.Kademlia.kdb, peer.Kademlia.ndb, &config.RoutingTableConfig)
			if err != nil {
				return nil, errs.Combine(err, peer.Close())
			}

			peer.Transport = peer.Transport.WithObservers(peer.Kademlia.RoutingTable)
		}

		peer.Kademlia.Service, err = kademlia.NewService(peer.Log.Named("kademlia"), self, peer.Transport, peer.Kademlia.RoutingTable, config)
		if err != nil {
			return nil, errs.Combine(err, peer.Close())
		}

		peer.Kademlia.Endpoint = kademlia.NewEndpoint(peer.Log.Named("kademlia:endpoint"), peer.Kademlia.Service, peer.Kademlia.RoutingTable)
		pb.RegisterNodesServer(peer.Server.GRPC(), peer.Kademlia.Endpoint)

		peer.Kademlia.Inspector = kademlia.NewInspector(peer.Kademlia.Service, peer.Identity)
		pb.RegisterKadInspectorServer(peer.Server.PrivateGRPC(), peer.Kademlia.Inspector)
	}

	{ // setup discovery
		log.Debug("Setting up discovery")
		config := config.Discovery
		peer.Discovery.Service = discovery.New(peer.Log.Named("discovery"), peer.Overlay.Service, peer.Kademlia.Service, config)
	}

	{ // setup orders
		log.Debug("Setting up orders")
		satelliteSignee := signing.SigneeFromPeerIdentity(peer.Identity.PeerIdentity())
		peer.Orders.Endpoint = orders.NewEndpoint(
			peer.Log.Named("orders:endpoint"),
			satelliteSignee,
			peer.DB.Orders(),
			peer.DB.CertDB(),
		)
		peer.Orders.Service = orders.NewService(
			peer.Log.Named("orders:service"),
			signing.SignerFromFullIdentity(peer.Identity),
			peer.Overlay.Service,
			peer.DB.CertDB(),
			peer.DB.Orders(),
			45*24*time.Hour, // TODO: make it configurable?
		)
		pb.RegisterOrdersServer(peer.Server.GRPC(), peer.Orders.Endpoint)
	}

	{ // setup metainfo
		log.Debug("Setting up metainfo")
		db, err := pointerdb.NewStore(config.PointerDB.DatabaseURL)
		if err != nil {
			return nil, errs.Combine(err, peer.Close())
		}

		peer.Metainfo.Database = storelogger.New(peer.Log.Named("pdb"), db)
		peer.Metainfo.Service = pointerdb.NewService(peer.Log.Named("pointerdb"), peer.Metainfo.Database)

		peer.Metainfo.Endpoint2 = metainfo.NewEndpoint(
			peer.Log.Named("metainfo:endpoint"),
			peer.Metainfo.Service,
			peer.Orders.Service,
			peer.Overlay.Service,
			peer.DB.Console().APIKeys(),
<<<<<<< HEAD
			signing.SignerFromFullIdentity(peer.Identity),
			peer.DB.Accounting(),
			config.Rollup.MaxAlphaUsage,
=======
>>>>>>> c50a21d4
		)

		pb.RegisterMetainfoServer(peer.Server.GRPC(), peer.Metainfo.Endpoint2)
	}

	{ // setup agreements
		log.Debug("Setting up agreements")
		bwServer := bwagreement.NewServer(peer.DB.BandwidthAgreement(), peer.DB.CertDB(), peer.Identity.Leaf.PublicKey, peer.Log.Named("agreements"), peer.Identity.ID)
		peer.Agreements.Endpoint = bwServer
		pb.RegisterBandwidthServer(peer.Server.GRPC(), peer.Agreements.Endpoint)
	}

	{ // setup datarepair
		log.Debug("Setting up datarepair")
		// TODO: simplify argument list somehow
		peer.Repair.Checker = checker.NewChecker(
			peer.Metainfo.Service,
			peer.DB.RepairQueue(),
			peer.Overlay.Service, peer.DB.Irreparable(),
			0, peer.Log.Named("checker"),
			config.Checker.Interval)

		peer.Repair.Repairer = repairer.NewService(
			peer.DB.RepairQueue(),
			&config.Repairer,
			config.Repairer.Interval,
			config.Repairer.MaxRepair,
			peer.Transport,
			peer.Metainfo.Service,
			peer.Orders.Service,
			peer.Overlay.Service,
		)

		peer.Repair.Inspector = irreparable.NewInspector(peer.DB.Irreparable())
		pb.RegisterIrreparableInspectorServer(peer.Server.PrivateGRPC(), peer.Repair.Inspector)
	}

	{ // setup audit
		log.Debug("Setting up audits")
		config := config.Audit

		peer.Audit.Service, err = audit.NewService(peer.Log.Named("audit"),
			config,
			peer.Metainfo.Service,
			peer.Orders.Service,
			peer.Transport,
			peer.Overlay.Service,
			peer.Identity,
		)
		if err != nil {
			return nil, errs.Combine(err, peer.Close())
		}
	}

	{ // setup accounting
		log.Debug("Setting up accounting")
		peer.Accounting.Tally = tally.New(peer.Log.Named("tally"), peer.DB.Accounting(), peer.DB.BandwidthAgreement(), peer.Metainfo.Service, peer.Overlay.Service, 0, config.Tally.Interval)
		peer.Accounting.Rollup = rollup.New(peer.Log.Named("rollup"), peer.DB.Accounting(), config.Rollup.Interval)
	}

	{ // setup mailservice
		log.Debug("Setting up mail service")
		// TODO(yar): test multiple satellites using same OAUTH credentials
		mailConfig := config.Mail

		// validate from mail address
		from, err := mail.ParseAddress(mailConfig.From)
		if err != nil {
			return nil, errs.Combine(err, peer.Close())
		}

		// validate smtp server address
		host, _, err := net.SplitHostPort(mailConfig.SMTPServerAddress)
		if err != nil {
			return nil, errs.Combine(err, peer.Close())
		}

		var sender mailservice.Sender
		switch mailConfig.AuthType {
		case "oauth2":
			creds := oauth2.Credentials{
				ClientID:     mailConfig.ClientID,
				ClientSecret: mailConfig.ClientSecret,
				TokenURI:     mailConfig.TokenURI,
			}
			token, err := oauth2.RefreshToken(creds, mailConfig.RefreshToken)
			if err != nil {
				return nil, errs.Combine(err, peer.Close())
			}

			sender = &post.SMTPSender{
				From: *from,
				Auth: &oauth2.Auth{
					UserEmail: from.Address,
					Storage:   oauth2.NewTokenStore(creds, *token),
				},
				ServerAddress: mailConfig.SMTPServerAddress,
			}
		case "plain":
			sender = &post.SMTPSender{
				From:          *from,
				Auth:          smtp.PlainAuth("", mailConfig.Login, mailConfig.Password, host),
				ServerAddress: mailConfig.SMTPServerAddress,
			}
		case "login":
			sender = &post.SMTPSender{
				From: *from,
				Auth: post.LoginAuth{
					Username: mailConfig.Login,
					Password: mailConfig.Password,
				},
				ServerAddress: mailConfig.SMTPServerAddress,
			}
		default:
			sender = &simulate.LinkClicker{}
		}

		peer.Mail.Service, err = mailservice.New(
			peer.Log.Named("mail:service"),
			sender,
			mailConfig.TemplatePath,
		)

		if err != nil {
			return nil, errs.Combine(err, peer.Close())
		}
	}

	{ // setup console
		log.Debug("Setting up console")
		consoleConfig := config.Console

		peer.Console.Listener, err = net.Listen("tcp", consoleConfig.Address)
		if err != nil {
			return nil, errs.Combine(err, peer.Close())
		}

		peer.Console.Service, err = console.NewService(
			peer.Log.Named("console:service"),
			// TODO(yar): use satellite key
			&consoleauth.Hmac{Secret: []byte("my-suppa-secret-key")},
			peer.DB.Console(),
			consoleConfig.PasswordCost,
		)

		if err != nil {
			return nil, errs.Combine(err, peer.Close())
		}

		peer.Console.Endpoint = consoleweb.NewServer(
			peer.Log.Named("console:endpoint"),
			consoleConfig,
			peer.Console.Service,
			peer.Mail.Service,
			peer.Console.Listener,
		)
	}

	return peer, nil
}

func ignoreCancel(err error) error {
	if err == context.Canceled || err == grpc.ErrServerStopped || err == http.ErrServerClosed {
		return nil
	}
	return err
}

// Run runs storage node until it's either closed or it errors.
func (peer *Peer) Run(ctx context.Context) error {
	group, ctx := errgroup.WithContext(ctx)

	group.Go(func() error {
		return ignoreCancel(peer.Kademlia.Service.Bootstrap(ctx))
	})
	group.Go(func() error {
		return ignoreCancel(peer.Kademlia.Service.Run(ctx))
	})
	group.Go(func() error {
		return ignoreCancel(peer.Discovery.Service.Run(ctx))
	})
	group.Go(func() error {
		return ignoreCancel(peer.Repair.Checker.Run(ctx))
	})
	group.Go(func() error {
		return ignoreCancel(peer.Repair.Repairer.Run(ctx))
	})
	group.Go(func() error {
		return ignoreCancel(peer.Accounting.Tally.Run(ctx))
	})
	group.Go(func() error {
		return ignoreCancel(peer.Accounting.Rollup.Run(ctx))
	})
	group.Go(func() error {
		return ignoreCancel(peer.Audit.Service.Run(ctx))
	})
	group.Go(func() error {
		// TODO: move the message into Server instead
		// Don't change the format of this comment, it is used to figure out the node id.
		peer.Log.Sugar().Infof("Node %s started", peer.Identity.ID)
		peer.Log.Sugar().Infof("Public server started on %s", peer.Addr())
		peer.Log.Sugar().Infof("Private server started on %s", peer.PrivateAddr())
		return ignoreCancel(peer.Server.Run(ctx))
	})
	group.Go(func() error {
		return ignoreCancel(peer.Console.Endpoint.Run(ctx))
	})

	return group.Wait()
}

// Close closes all the resources.
func (peer *Peer) Close() error {
	var errlist errs.Group

	// TODO: ensure that Close can be called on nil-s that way this code won't need the checks.

	// close servers, to avoid new connections to closing subsystems
	if peer.Server != nil {
		errlist.Add(peer.Server.Close())
	}

	if peer.Console.Endpoint != nil {
		errlist.Add(peer.Console.Endpoint.Close())
	} else {
		if peer.Console.Listener != nil {
			errlist.Add(peer.Console.Listener.Close())
		}
	}

	// close services in reverse initialization order
	if peer.Repair.Repairer != nil {
		errlist.Add(peer.Repair.Repairer.Close())
	}
	if peer.Repair.Checker != nil {
		errlist.Add(peer.Repair.Checker.Close())
	}

	if peer.Agreements.Endpoint != nil {
		errlist.Add(peer.Agreements.Endpoint.Close())
	}

	if peer.Metainfo.Database != nil {
		errlist.Add(peer.Metainfo.Database.Close())
	}

	if peer.Discovery.Service != nil {
		errlist.Add(peer.Discovery.Service.Close())
	}

	// TODO: add kademlia.Endpoint for consistency
	if peer.Kademlia.Service != nil {
		errlist.Add(peer.Kademlia.Service.Close())
	}
	if peer.Kademlia.RoutingTable != nil {
		errlist.Add(peer.Kademlia.RoutingTable.Close())
	}

	if peer.Overlay.Service != nil {
		errlist.Add(peer.Overlay.Service.Close())
	}

	if peer.Kademlia.ndb != nil || peer.Kademlia.kdb != nil {
		errlist.Add(peer.Kademlia.kdb.Close())
		errlist.Add(peer.Kademlia.ndb.Close())
	}

	return errlist.Err()
}

// ID returns the peer ID.
func (peer *Peer) ID() storj.NodeID { return peer.Identity.ID }

// Local returns the peer local node info.
func (peer *Peer) Local() pb.Node { return peer.Kademlia.RoutingTable.Local() }

// Addr returns the public address.
func (peer *Peer) Addr() string { return peer.Server.Addr().String() }

// PrivateAddr returns the private address.
func (peer *Peer) PrivateAddr() string { return peer.Server.PrivateAddr().String() }<|MERGE_RESOLUTION|>--- conflicted
+++ resolved
@@ -323,12 +323,8 @@
 			peer.Orders.Service,
 			peer.Overlay.Service,
 			peer.DB.Console().APIKeys(),
-<<<<<<< HEAD
-			signing.SignerFromFullIdentity(peer.Identity),
 			peer.DB.Accounting(),
 			config.Rollup.MaxAlphaUsage,
-=======
->>>>>>> c50a21d4
 		)
 
 		pb.RegisterMetainfoServer(peer.Server.GRPC(), peer.Metainfo.Endpoint2)
